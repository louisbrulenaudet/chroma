import fastapi
from fastapi import FastAPI as _FastAPI
from fastapi.responses import JSONResponse

from fastapi.middleware.cors import CORSMiddleware
from fastapi.routing import APIRoute
from fastapi import HTTPException, status
from uuid import UUID

import chromadb
import chromadb.server
import chromadb.api
from chromadb.errors import (
    ChromaError,
<<<<<<< HEAD
=======
    InvalidUUIDError,
    NoDatapointsException,
>>>>>>> d62256fe
    InvalidDimensionException,
)
from chromadb.server.fastapi.types import (
    AddEmbedding,
    DeleteEmbedding,
    GetEmbedding,
    QueryEmbedding,
    RawSql,  # Results,
    CreateCollection,
    UpdateCollection,
    UpdateEmbedding,
)
from starlette.requests import Request

import logging
from chromadb.telemetry import ServerContext, Telemetry

logger = logging.getLogger(__name__)


def use_route_names_as_operation_ids(app: _FastAPI) -> None:
    """
    Simplify operation IDs so that generated API clients have simpler function
    names.
    Should be called only after all routes have been added.
    """
    for route in app.routes:
        if isinstance(route, APIRoute):
            route.operation_id = route.name


async def catch_exceptions_middleware(request: Request, call_next):
    try:
        return await call_next(request)
    except ChromaError as e:
        return JSONResponse(
            content={"error": e.name(), "message": e.message()}, status_code=e.code()
        )
    except Exception as e:
        logger.exception(e)
        return JSONResponse(content={"error": repr(e)}, status_code=500)


def _uuid(uuid_str: str):
    try:
        return UUID(uuid_str)
    except ValueError:
        raise InvalidUUIDError(f"Could not parse {uuid_str} as a UUID")


class FastAPI(chromadb.server.Server):
    def __init__(self, settings):
        super().__init__(settings)
        Telemetry.SERVER_CONTEXT = ServerContext.FASTAPI
        self._app = fastapi.FastAPI(debug=True)
        self._api: chromadb.api.API = chromadb.Client(settings)

        self._app.middleware("http")(catch_exceptions_middleware)
        self._app.add_middleware(
            CORSMiddleware,
            allow_headers=["*"],
            allow_origins=settings.chroma_server_cors_allow_origins,
            allow_methods=["*"],
        )

        self.router = fastapi.APIRouter()

        self.router.add_api_route("/api/v1", self.root, methods=["GET"])
        self.router.add_api_route("/api/v1/reset", self.reset, methods=["POST"])
        self.router.add_api_route("/api/v1/version", self.version, methods=["GET"])
        self.router.add_api_route("/api/v1/heartbeat", self.heartbeat, methods=["GET"])
        self.router.add_api_route("/api/v1/persist", self.persist, methods=["POST"])
        self.router.add_api_route("/api/v1/raw_sql", self.raw_sql, methods=["POST"])

        self.router.add_api_route(
            "/api/v1/collections", self.list_collections, methods=["GET"]
        )
        self.router.add_api_route(
            "/api/v1/collections", self.create_collection, methods=["POST"]
        )

        self.router.add_api_route(
            "/api/v1/collections/{collection_id}/add",
            self.add,
            methods=["POST"],
            status_code=status.HTTP_201_CREATED,
        )
        self.router.add_api_route(
<<<<<<< HEAD
            "/api/v1/collections/{collection_name}/update",
            self.update,
            methods=["POST"],
        )
        self.router.add_api_route(
            "/api/v1/collections/{collection_name}/upsert",
            self.upsert,
            methods=["POST"],
=======
            "/api/v1/collections/{collection_id}/update", self.update, methods=["POST"]
        )
        self.router.add_api_route(
            "/api/v1/collections/{collection_id}/upsert", self.upsert, methods=["POST"]
>>>>>>> d62256fe
        )
        self.router.add_api_route(
            "/api/v1/collections/{collection_id}/get", self.get, methods=["POST"]
        )
        self.router.add_api_route(
<<<<<<< HEAD
            "/api/v1/collections/{collection_name}/delete",
            self.delete,
            methods=["POST"],
=======
            "/api/v1/collections/{collection_id}/delete", self.delete, methods=["POST"]
>>>>>>> d62256fe
        )
        self.router.add_api_route(
            "/api/v1/collections/{collection_id}/count", self.count, methods=["GET"]
        )
        self.router.add_api_route(
            "/api/v1/collections/{collection_id}/query",
            self.get_nearest_neighbors,
            methods=["POST"],
        )
        self.router.add_api_route(
            "/api/v1/collections/{collection_name}/create_index",
            self.create_index,
            methods=["POST"],
        )
        self.router.add_api_route(
            "/api/v1/collections/{collection_name}",
            self.get_collection,
            methods=["GET"],
        )
        self.router.add_api_route(
<<<<<<< HEAD
            "/api/v1/collections/{collection_name}",
=======
            "/api/v1/collections/{collection_id}",
>>>>>>> d62256fe
            self.update_collection,
            methods=["PUT"],
        )
        self.router.add_api_route(
            "/api/v1/collections/{collection_name}",
            self.delete_collection,
            methods=["DELETE"],
        )

        self._app.include_router(self.router)

        use_route_names_as_operation_ids(self._app)

    def app(self):
        return self._app

    def root(self):
        return {"nanosecond heartbeat": self._api.heartbeat()}

    def heartbeat(self):
        return self.root()

    def persist(self):
        self._api.persist()

    def version(self):
        return self._api.get_version()

    def list_collections(self):
        return self._api.list_collections()

    def create_collection(self, collection: CreateCollection):
        return self._api.create_collection(
            name=collection.name,
            metadata=collection.metadata,
            get_or_create=collection.get_or_create,
        )

    def get_collection(self, collection_name: str):
        return self._api.get_collection(collection_name)

    def update_collection(self, collection_id: str, collection: UpdateCollection):
        return self._api._modify(
            id=_uuid(collection_id),
            new_name=collection.new_name,
            new_metadata=collection.new_metadata,
        )

    def delete_collection(self, collection_name: str):
        return self._api.delete_collection(collection_name)

    def add(self, collection_id: str, add: AddEmbedding):
        try:
            result = self._api._add(
                collection_id=_uuid(collection_id),
                embeddings=add.embeddings,
                metadatas=add.metadatas,
                documents=add.documents,
                ids=add.ids,
                increment_index=add.increment_index,
            )
        except InvalidDimensionException as e:
            raise HTTPException(status_code=500, detail=str(e))
        return result

    def update(self, collection_id: str, add: UpdateEmbedding):
        return self._api._update(
            ids=add.ids,
            collection_id=_uuid(collection_id),
            embeddings=add.embeddings,
            documents=add.documents,
            metadatas=add.metadatas,
        )

<<<<<<< HEAD
    def upsert(self, collection_name: str, upsert: AddEmbedding):
=======
    def upsert(self, collection_id: str, upsert: AddEmbedding):
>>>>>>> d62256fe
        return self._api._upsert(
            collection_id=_uuid(collection_id),
            ids=upsert.ids,
            embeddings=upsert.embeddings,
            documents=upsert.documents,
            metadatas=upsert.metadatas,
            increment_index=upsert.increment_index,
        )

    def get(self, collection_id: str, get: GetEmbedding):
        return self._api._get(
            collection_id=_uuid(collection_id),
            ids=get.ids,
            where=get.where,
            where_document=get.where_document,
            sort=get.sort,
            limit=get.limit,
            offset=get.offset,
            include=get.include,
        )

    def delete(self, collection_id: str, delete: DeleteEmbedding):
        return self._api._delete(
            where=delete.where,
            ids=delete.ids,
            collection_id=_uuid(collection_id),
            where_document=delete.where_document,
        )

    def count(self, collection_id: str):
        return self._api._count(_uuid(collection_id))

    def reset(self):
        return self._api.reset()

    def get_nearest_neighbors(self, collection_id: str, query: QueryEmbedding):
        nnresult = self._api._query(
            collection_id=_uuid(collection_id),
            where=query.where,
            where_document=query.where_document,
            query_embeddings=query.query_embeddings,
            n_results=query.n_results,
            include=query.include,
        )
        return nnresult

    def raw_sql(self, raw_sql: RawSql):
        return self._api.raw_sql(raw_sql.raw_sql)

    def create_index(self, collection_name: str):
        return self._api.create_index(collection_name)<|MERGE_RESOLUTION|>--- conflicted
+++ resolved
@@ -12,12 +12,10 @@
 import chromadb.api
 from chromadb.errors import (
     ChromaError,
-<<<<<<< HEAD
-=======
     InvalidUUIDError,
     NoDatapointsException,
->>>>>>> d62256fe
     InvalidDimensionException,
+    NotEnoughElementsException,
 )
 from chromadb.server.fastapi.types import (
     AddEmbedding,
@@ -105,33 +103,16 @@
             status_code=status.HTTP_201_CREATED,
         )
         self.router.add_api_route(
-<<<<<<< HEAD
-            "/api/v1/collections/{collection_name}/update",
-            self.update,
-            methods=["POST"],
-        )
-        self.router.add_api_route(
-            "/api/v1/collections/{collection_name}/upsert",
-            self.upsert,
-            methods=["POST"],
-=======
             "/api/v1/collections/{collection_id}/update", self.update, methods=["POST"]
         )
         self.router.add_api_route(
             "/api/v1/collections/{collection_id}/upsert", self.upsert, methods=["POST"]
->>>>>>> d62256fe
         )
         self.router.add_api_route(
             "/api/v1/collections/{collection_id}/get", self.get, methods=["POST"]
         )
         self.router.add_api_route(
-<<<<<<< HEAD
-            "/api/v1/collections/{collection_name}/delete",
-            self.delete,
-            methods=["POST"],
-=======
             "/api/v1/collections/{collection_id}/delete", self.delete, methods=["POST"]
->>>>>>> d62256fe
         )
         self.router.add_api_route(
             "/api/v1/collections/{collection_id}/count", self.count, methods=["GET"]
@@ -152,11 +133,7 @@
             methods=["GET"],
         )
         self.router.add_api_route(
-<<<<<<< HEAD
-            "/api/v1/collections/{collection_name}",
-=======
             "/api/v1/collections/{collection_id}",
->>>>>>> d62256fe
             self.update_collection,
             methods=["PUT"],
         )
@@ -231,11 +208,7 @@
             metadatas=add.metadatas,
         )
 
-<<<<<<< HEAD
-    def upsert(self, collection_name: str, upsert: AddEmbedding):
-=======
     def upsert(self, collection_id: str, upsert: AddEmbedding):
->>>>>>> d62256fe
         return self._api._upsert(
             collection_id=_uuid(collection_id),
             ids=upsert.ids,
