import hypothesis
import hypothesis.strategies as st
from typing import Optional, Callable, List, Dict, Union
from typing_extensions import TypedDict
import hypothesis.extra.numpy as npst
import numpy as np
import chromadb.api.types as types
import re
from hypothesis.strategies._internal.strategies import SearchStrategy
from hypothesis.strategies._internal.featureflags import FeatureStrategy
from hypothesis.errors import InvalidArgument, InvalidDefinition

from dataclasses import dataclass

# Set the random seed for reproducibility
np.random.seed(0)  # unnecessary, hypothesis does this for us

# See Hypothesis documentation for creating strategies at
# https://hypothesis.readthedocs.io/en/latest/data.html

# NOTE: Because these strategies are used in state machines, we need to
# work around an issue with state machines, in which strategies that frequently
# are marked as invalid (i.e. through the use of `assume` or `.filter`) can cause the
# state machine tests to fail with an hypothesis.errors.Unsatisfiable.

# Ultimately this is because the entire state machine is run as a single Hypothesis
# example, which ends up drawing from the same strategies an enormous number of times.
# Whenever a strategy marks itself as invalid, Hypothesis tries to start the entire
# state machine run over. See https://github.com/HypothesisWorks/hypothesis/issues/3618

# Because strategy generation is all interrelated, seemingly small changes (especially
# ones called early in a test) can have an outside effect. Generating lists with
# unique=True, or dictionaries with a min size seems especially bad.

# Please make changes to these strategies incrementally, testing to make sure they don't
# start generating unsatisfiable examples.

test_hnsw_config = {
    "hnsw:construction_ef": 128,
    "hnsw:search_ef": 128,
    "hnsw:M": 128,
}


class RecordSet(TypedDict):
    """
    A generated set of embeddings, ids, metadatas, and documents that
    represent what a user would pass to the API.
    """

    ids: types.IDs
    embeddings: Optional[Union[types.Embeddings, types.Embedding]]
    metadatas: Optional[Union[List[types.Metadata], types.Metadata]]
    documents: Optional[Union[List[types.Document], types.Document]]


# TODO: support arbitrary text everywhere so we don't SQL-inject ourselves.
# TODO: support empty strings everywhere
sql_alphabet = "abcdefghijklmnopqrstuvwxyzABCDEFGHIJKLMNOPQRSTUVWXYZ0123456789-_"
safe_text = st.text(alphabet=sql_alphabet, min_size=1)

<<<<<<< HEAD
=======
# Workaround for FastAPI json encoding peculiarities
# https://github.com/tiangolo/fastapi/blob/8ac8d70d52bb0dd9eb55ba4e22d3e383943da05c/fastapi/encoders.py#L104
safe_text = safe_text.filter(lambda s: not s.startswith("_sa"))

>>>>>>> 7ca1e7bb
safe_integers = st.integers(
    min_value=-(2**31), max_value=2**31 - 1
)  # TODO: handle longs
safe_floats = st.floats(
<<<<<<< HEAD
    allow_infinity=False, allow_nan=False
)  # TODO: handle infinity and NAN
=======
    allow_infinity=False, allow_nan=False, allow_subnormal=False
)  # TODO: handle infinity and NAN

>>>>>>> 7ca1e7bb
safe_values = [safe_text, safe_integers, safe_floats]


def one_or_both(strategy_a, strategy_b):
    return st.one_of(
        st.tuples(strategy_a, strategy_b),
        st.tuples(strategy_a, st.none()),
        st.tuples(st.none(), strategy_b),
    )


# Temporarily generate only these to avoid SQL formatting issues.
legal_id_characters = (
    "abcdefghijklmnopqrstuvwxyzABCDEFGHIJKLMNOPQRSTUVWXYZ0123456789-_./+"
)

float_types = [np.float16, np.float32, np.float64]
int_types = [np.int16, np.int32, np.int64]  # TODO: handle int types


@st.composite
def collection_name(draw) -> str:
    _collection_name_re = re.compile(r"^[a-zA-Z][a-zA-Z0-9-]{1,60}[a-zA-Z0-9]$")
    _ipv4_address_re = re.compile(r"^([0-9]{1,3}\.){3}[0-9]{1,3}$")
    _two_periods_re = re.compile(r"\.\.")

    name = draw(st.from_regex(_collection_name_re))
    hypothesis.assume(not _ipv4_address_re.match(name))
    hypothesis.assume(not _two_periods_re.search(name))

    return name


collection_metadata = st.one_of(
    st.none(), st.dictionaries(safe_text, st.one_of(*safe_values))
)


# TODO: Use a hypothesis strategy while maintaining embedding uniqueness
#       Or handle duplicate embeddings within a known epsilon
def create_embeddings(dim: int, count: int, dtype: np.dtype) -> types.Embeddings:
    return (
        np.random.uniform(
            low=-1.0,
            high=1.0,
            size=(count, dim),
        )
        .astype(dtype)
        .tolist()
    )


@dataclass
class Collection:
    name: str
    metadata: Optional[types.Metadata]
    dimension: int
    dtype: np.dtype
    known_metadata_keys: Dict[str, st.SearchStrategy]
    known_document_keywords: List[str]
    has_documents: bool = False
    embedding_function: Optional[Callable[[str], types.Embedding]] = lambda x: []


@st.composite
def collections(draw, add_filterable_data=False, with_hnsw_params=False):
    """Strategy to generate a Collection object. If add_filterable_data is True, then known_metadata_keys and known_document_keywords will be populated with consistent data."""

    name = draw(collection_name())
    metadata = draw(collection_metadata)
    dimension = draw(st.integers(min_value=2, max_value=2048))
    dtype = draw(st.sampled_from(float_types))

    if with_hnsw_params:
        if metadata is None:
            metadata = {}
        metadata.update(test_hnsw_config)

    known_metadata_keys = {}
    if add_filterable_data:
        while len(known_metadata_keys) < 5:
            key = draw(safe_text)
            known_metadata_keys[key] = draw(st.sampled_from(safe_values))

    has_documents = draw(st.booleans())
    if has_documents and add_filterable_data:
        known_document_keywords = draw(st.lists(safe_text, min_size=5, max_size=5))
    else:
        known_document_keywords = []

    return Collection(
        name=name,
        metadata=metadata,
        dimension=dimension,
        dtype=dtype,
        known_metadata_keys=known_metadata_keys,
        has_documents=has_documents,
        known_document_keywords=known_document_keywords,
    )


@st.composite
def metadata(draw, collection: Collection):
    """Strategy for generating metadata that could be a part of the given collection"""
    # First draw a random dictionary.
    md = draw(st.dictionaries(safe_text, st.one_of(*safe_values)))
    # Then, remove keys that overlap with the known keys for the coll
    # to avoid type errors when comparing.
    if collection.known_metadata_keys:
        for key in collection.known_metadata_keys.keys():
            if key in md:
                del md[key]
        # Finally, add in some of the known keys for the collection
        md.update(
            draw(st.fixed_dictionaries({}, optional=collection.known_metadata_keys))
        )
    return md


@st.composite
def document(draw, collection: Collection):
    """Strategy for generating documents that could be a part of the given collection"""

    if collection.known_document_keywords:
        known_words_st = st.sampled_from(collection.known_document_keywords)
    else:
        known_words_st = st.text(min_size=1)

    random_words_st = st.text(min_size=1)
    words = draw(st.lists(st.one_of(known_words_st, random_words_st)))
    return " ".join(words)


@st.composite
def record(draw, collection: Collection, id_strategy=safe_text):
    md = draw(metadata(collection))

    embeddings = create_embeddings(collection.dimension, 1, collection.dtype)

    if collection.has_documents:
        doc = draw(document(collection))
    else:
        doc = None

    return {
        "id": draw(id_strategy),
        "embedding": embeddings[0],
        "metadata": md,
        "document": doc,
    }


@st.composite
def recordsets(
    draw,
    collection_strategy=collections(),
    id_strategy=safe_text,
    min_size=1,
    max_size=50,
) -> RecordSet:
    collection = draw(collection_strategy)

    records = draw(
        st.lists(record(collection, id_strategy), min_size=min_size, max_size=max_size)
    )

    records = {r["id"]: r for r in records}.values()  # Remove duplicates

    ids = [r["id"] for r in records]
    embeddings = [r["embedding"] for r in records]
    metadatas = [r["metadata"] for r in records]
    documents = [r["document"] for r in records] if collection.has_documents else None

    # in the case where we have a single record, sometimes exercise
    # the code that handles individual values rather than lists
    if len(records) == 1:
        if draw(st.booleans()):
            ids = ids[0]
        if draw(st.booleans()):
            embeddings = embeddings[0]
        if draw(st.booleans()):
            metadatas = metadatas[0]

    return {
<<<<<<< HEAD
        "ids": [r["id"] for r in records],
        "embeddings": [r["embedding"] for r in records],
        "metadatas": [r["metadata"] for r in records],
        "documents": [r["document"] for r in records]
        if collection.has_documents
        else None,
=======
        "ids": ids,
        "embeddings": embeddings,
        "metadatas": metadatas,
        "documents": documents
>>>>>>> 7ca1e7bb
    }


# This class is mostly cloned from from hypothesis.stateful.RuleStrategy,
# but always runs all the rules, instead of using a FeatureStrategy to
# enable/disable rules. Disabled rules cause the entire test to be marked invalida and,
# combined with the complexity of our other strategies, leads to an
# unacceptably increased incidence of hypothesis.errors.Unsatisfiable.
class DeterministicRuleStrategy(SearchStrategy):
    def __init__(self, machine):
        super().__init__()
        self.machine = machine
        self.rules = list(machine.rules())

        # The order is a bit arbitrary. Primarily we're trying to group rules
        # that write to the same location together, and to put rules with no
        # target first as they have less effect on the structure. We order from
        # fewer to more arguments on grounds that it will plausibly need less
        # data. This probably won't work especially well and we could be
        # smarter about it, but it's better than just doing it in definition
        # order.
        self.rules.sort(
            key=lambda rule: (
                sorted(rule.targets),
                len(rule.arguments),
                rule.function.__name__,
            )
        )

    def __repr__(self):
        return "{}(machine={}({{...}}))".format(
            self.__class__.__name__,
            self.machine.__class__.__name__,
        )

    def do_draw(self, data):
        if not any(self.is_valid(rule) for rule in self.rules):
            msg = f"No progress can be made from state {self.machine!r}"
            raise InvalidDefinition(msg) from None

        rule = data.draw(st.sampled_from([r for r in self.rules if self.is_valid(r)]))
        argdata = data.draw(rule.arguments_strategy)
        return (rule, argdata)

    def is_valid(self, rule):
        if not all(precond(self.machine) for precond in rule.preconditions):
            return False

        for b in rule.bundles:
            bundle = self.machine.bundle(b.name)
            if not bundle:
                return False
        return True


@st.composite
def where_clause(draw, collection):
    """Generate a filter that could be used in a query against the given collection"""

    known_keys = sorted(collection.known_metadata_keys.keys())

    key = draw(st.sampled_from(known_keys))
    value = draw(collection.known_metadata_keys[key])

    legal_ops = [None, "$eq", "$ne"]
    if not isinstance(value, str):
        legal_ops = ["$gt", "$lt", "$lte", "$gte"] + legal_ops

    op = draw(st.sampled_from(legal_ops))

    if op is None:
        return {key: value}
    else:
        return {key: {op: value}}


@st.composite
def where_doc_clause(draw, collection):
    """Generate a where_document filter that could be used against the given collection"""
    if collection.known_document_keywords:
        word = draw(st.sampled_from(collection.known_document_keywords))
    else:
        word = draw(safe_text)
    return {"$contains": word}


@st.composite
def binary_operator_clause(draw, base_st):
    op = draw(st.sampled_from(["$and", "$or"]))
    return {op: [draw(base_st), draw(base_st)]}


@st.composite
def recursive_where_clause(draw, collection):
    base_st = where_clause(collection)
    return draw(st.recursive(base_st, binary_operator_clause))


@st.composite
def recursive_where_doc_clause(draw, collection):
    base_st = where_doc_clause(collection)
    return draw(st.recursive(base_st, binary_operator_clause))


class Filter(TypedDict):
    where: Optional[Dict[str, Union[str, int, float]]]
    ids: Optional[List[str]]
    where_document: Optional[types.WhereDocument]


@st.composite
def filters(
    draw,
    collection_st: st.SearchStrategy[Collection],
    recordset_st: st.SearchStrategy[RecordSet],
) -> Filter:
    collection = draw(collection_st)
    recordset = draw(recordset_st)

    where_clause = draw(st.one_of(st.none(), recursive_where_clause(collection)))
    where_document_clause = draw(
        st.one_of(st.none(), recursive_where_doc_clause(collection))
    )
    ids = draw(st.one_of(st.none(), st.lists(st.sampled_from(recordset["ids"]))))

    if ids:
        ids = list(set(ids))

    return {"where": where_clause, "where_document": where_document_clause, "ids": ids}<|MERGE_RESOLUTION|>--- conflicted
+++ resolved
@@ -7,8 +7,7 @@
 import chromadb.api.types as types
 import re
 from hypothesis.strategies._internal.strategies import SearchStrategy
-from hypothesis.strategies._internal.featureflags import FeatureStrategy
-from hypothesis.errors import InvalidArgument, InvalidDefinition
+from hypothesis.errors import InvalidDefinition
 
 from dataclasses import dataclass
 
@@ -59,25 +58,17 @@
 sql_alphabet = "abcdefghijklmnopqrstuvwxyzABCDEFGHIJKLMNOPQRSTUVWXYZ0123456789-_"
 safe_text = st.text(alphabet=sql_alphabet, min_size=1)
 
-<<<<<<< HEAD
-=======
 # Workaround for FastAPI json encoding peculiarities
 # https://github.com/tiangolo/fastapi/blob/8ac8d70d52bb0dd9eb55ba4e22d3e383943da05c/fastapi/encoders.py#L104
 safe_text = safe_text.filter(lambda s: not s.startswith("_sa"))
 
->>>>>>> 7ca1e7bb
 safe_integers = st.integers(
     min_value=-(2**31), max_value=2**31 - 1
 )  # TODO: handle longs
 safe_floats = st.floats(
-<<<<<<< HEAD
-    allow_infinity=False, allow_nan=False
-)  # TODO: handle infinity and NAN
-=======
     allow_infinity=False, allow_nan=False, allow_subnormal=False
 )  # TODO: handle infinity and NAN
 
->>>>>>> 7ca1e7bb
 safe_values = [safe_text, safe_integers, safe_floats]
 
 
@@ -262,19 +253,10 @@
             metadatas = metadatas[0]
 
     return {
-<<<<<<< HEAD
-        "ids": [r["id"] for r in records],
-        "embeddings": [r["embedding"] for r in records],
-        "metadatas": [r["metadata"] for r in records],
-        "documents": [r["document"] for r in records]
-        if collection.has_documents
-        else None,
-=======
         "ids": ids,
         "embeddings": embeddings,
         "metadatas": metadatas,
-        "documents": documents
->>>>>>> 7ca1e7bb
+        "documents": documents,
     }
 
 
