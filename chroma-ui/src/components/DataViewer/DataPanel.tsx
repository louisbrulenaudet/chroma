--- conflicted
+++ resolved
@@ -219,14 +219,11 @@
     }
   }
 
-<<<<<<< HEAD
   const autosizerResized = (data: any) => {
     let columnCount = Math.ceil((data.width / 150))
     setcolsPerRow(columnCount)
   }
 
-  // dps.sort(function (a, b) { return a - b });
-=======
   const filterArray: FilterArray[] = [
     { filter: noneFilter!, update: () => { } },
     { filter: categoryFilter!, update: () => { } },
@@ -260,7 +257,6 @@
       dps = dps.slice() // have to do this to trigger a render manually
     }
   }
->>>>>>> 893b765c
 
   return (
     <Resizable
